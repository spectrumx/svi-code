# ruff: noqa: E501
from .base import *  # noqa: F403
from .base import INSTALLED_APPS
from .base import MIDDLEWARE
from .base import env

# GENERAL
# ------------------------------------------------------------------------------
# https://docs.djangoproject.com/en/dev/ref/settings/#debug
DEBUG = True
# https://docs.djangoproject.com/en/dev/ref/settings/#secret-key
SECRET_KEY = env(
    "DJANGO_SECRET_KEY",
    default="csFqLJVHOGxNQzcGD3LHtT1vt6sEApqFH9dWhyCufvEwiCf74QsUqoQj9SJe87Zv",
)
# https://docs.djangoproject.com/en/dev/ref/settings/#allowed-hosts
<<<<<<< HEAD
ALLOWED_HOSTS = ["localhost", "0.0.0.0", "127.0.0.1", "spectrumx.crc.nd.edu"]  # noqa: S104
=======
ALLOWED_HOSTS = ["localhost", "0.0.0.0", "127.0.0.1", "django", "192.168.0.206"]  # noqa: S104
>>>>>>> 211fd41b

# CACHES
# ------------------------------------------------------------------------------
# https://docs.djangoproject.com/en/dev/ref/settings/#caches
CACHES = {
    "default": {
        "BACKEND": "django.core.cache.backends.locmem.LocMemCache",
        "LOCATION": "",
    },
}

# EMAIL
# ------------------------------------------------------------------------------
# https://docs.djangoproject.com/en/dev/ref/settings/#email-backend
EMAIL_BACKEND = env(
    "DJANGO_EMAIL_BACKEND",
    default="django.core.mail.backends.console.EmailBackend",
)

# WhiteNoise
# ------------------------------------------------------------------------------
# http://whitenoise.evans.io/en/latest/django.html#using-whitenoise-in-development
INSTALLED_APPS = ["whitenoise.runserver_nostatic", *INSTALLED_APPS]


# django-debug-toolbar
# ------------------------------------------------------------------------------
# https://django-debug-toolbar.readthedocs.io/en/latest/installation.html#prerequisites
INSTALLED_APPS += ["debug_toolbar"]
# https://django-debug-toolbar.readthedocs.io/en/latest/installation.html#middleware
MIDDLEWARE += ["debug_toolbar.middleware.DebugToolbarMiddleware"]
# https://django-debug-toolbar.readthedocs.io/en/latest/configuration.html#debug-toolbar-config
DEBUG_TOOLBAR_CONFIG = {
    "DISABLE_PANELS": [
        "debug_toolbar.panels.redirects.RedirectsPanel",
        # Disable profiling panel due to an issue with Python 3.12:
        # https://github.com/jazzband/django-debug-toolbar/issues/1875
        "debug_toolbar.panels.profiling.ProfilingPanel",
    ],
    "SHOW_TEMPLATE_CONTEXT": True,
}
# https://django-debug-toolbar.readthedocs.io/en/latest/installation.html#internal-ips
INTERNAL_IPS = ["127.0.0.1", "10.0.2.2"]
if env("USE_DOCKER") == "yes":
    import socket

    hostname, _, ips = socket.gethostbyname_ex(socket.gethostname())
    INTERNAL_IPS += [".".join(ip.split(".")[:-1] + ["1"]) for ip in ips]

# django-extensions
# ------------------------------------------------------------------------------
# https://django-extensions.readthedocs.io/en/latest/installation_instructions.html#configuration
INSTALLED_APPS += ["django_extensions"]
# Celery
# ------------------------------------------------------------------------------

# https://docs.celeryq.dev/en/stable/userguide/configuration.html#task-eager-propagates
CELERY_TASK_EAGER_PROPAGATES = True
# Your stuff...
# ------------------------------------------------------------------------------<|MERGE_RESOLUTION|>--- conflicted
+++ resolved
@@ -14,11 +14,14 @@
     default="csFqLJVHOGxNQzcGD3LHtT1vt6sEApqFH9dWhyCufvEwiCf74QsUqoQj9SJe87Zv",
 )
 # https://docs.djangoproject.com/en/dev/ref/settings/#allowed-hosts
-<<<<<<< HEAD
-ALLOWED_HOSTS = ["localhost", "0.0.0.0", "127.0.0.1", "spectrumx.crc.nd.edu"]  # noqa: S104
-=======
-ALLOWED_HOSTS = ["localhost", "0.0.0.0", "127.0.0.1", "django", "192.168.0.206"]  # noqa: S104
->>>>>>> 211fd41b
+ALLOWED_HOSTS = [
+    "localhost",
+    "0.0.0.0",  # noqa: S104
+    "127.0.0.1",
+    "django",
+    "192.168.0.206",
+    "spectrumx.crc.nd.edu",
+]
 
 # CACHES
 # ------------------------------------------------------------------------------
