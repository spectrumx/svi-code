import { useCallback } from 'react';

import apiClient from '.';
import { useAppContext } from '../utils/AppContext';
import { z } from 'zod';

export type SigMFFilePair = {
  id: number;
  data_file_name: string;
  meta_file_name: string;
};

<<<<<<< HEAD
export type SigMFFilePairResponse = SigMFFilePair[];

export const getSigMFCaptures = async () => {
=======
export type CaptureResponse = {
  name: string;
  timestamp: string;
  frequency: number;
  location: string;
  file_path: string;
}[];

export type IntegratedResponse = {
  id: number;
  name: string;
  timestamp: string;
  frequency: number;
  location: string;
  source: string;
  captureformat: string;
}[];

// integrated response captured here
export const getIntegratedView = async () => {
  const response = await apiClient.get('/api/integratedview/');
  return response.data as IntegratedResponse;
};


export const getCapture = async () => {
  const response = await apiClient.get('/api/captures/');
  return response.data as CaptureResponse;
};


export const getDatasets = async () => {
>>>>>>> 12bbbf06
  const response = await apiClient.get('/api/sigmf-file-pairs/');
  return response.data as SigMFFilePairResponse;
};

<<<<<<< HEAD
export const useSyncCaptures = () => {
  const { setCaptures } = useAppContext();
  const syncCaptures = useCallback(async () => {
    setCaptures(await getSigMFCaptures());
  }, [setCaptures]);
  return syncCaptures;
};

export const postSigMFCapture = async (dataFile: Blob, metaFile: Blob) => {
=======

export const postDataset = async (dataFile: Blob, metaFile: Blob) => {
>>>>>>> 12bbbf06
  const formData = new FormData();
  formData.append('data_file', dataFile);
  formData.append('meta_file', metaFile);

  const response = await apiClient.post('/api/sigmf-file-pairs/', formData, {
    headers: {
      'Content-Type': 'multipart/form-data',
    },
  });
  return response;
};

const FileMetadataSchema = z.object({
  id: z.number(),
  name: z.string(),
  content_url: z.string(),
  media_type: z.string(),
  created_at: z.string(),
  updated_at: z.string(),
});

export type FileMetadata = z.infer<typeof FileMetadataSchema>;

export const getFileMetadata = async (
  fileId: number,
): Promise<FileMetadata> => {
  try {
    const response = await apiClient.get(`/api/files/${fileId}/`);
    return FileMetadataSchema.parse(response.data);
  } catch (error) {
    console.error('Error fetching file:', error);
    throw error;
  }
};

export const getFileContent = async (fileId: number): Promise<any> => {
  const response = await apiClient.get(`/api/files/${fileId}/content/`);
  return response.data;
};

export const getFiles = async (): Promise<FileMetadata[]> => {
  const response = await apiClient.get('/api/files/');
  return response.data;
};

export const useSyncFiles = () => {
  const { setFiles } = useAppContext();
  const syncFiles = useCallback(async () => {
    setFiles(await getFiles());
  }, [setFiles]);
  return syncFiles;
};<|MERGE_RESOLUTION|>--- conflicted
+++ resolved
@@ -10,18 +10,17 @@
   meta_file_name: string;
 };
 
-<<<<<<< HEAD
 export type SigMFFilePairResponse = SigMFFilePair[];
 
-export const getSigMFCaptures = async () => {
-=======
-export type CaptureResponse = {
+export type Capture = {
   name: string;
   timestamp: string;
   frequency: number;
   location: string;
   file_path: string;
-}[];
+};
+
+export type CaptureResponse = Capture[];
 
 export type IntegratedResponse = {
   id: number;
@@ -39,33 +38,33 @@
   return response.data as IntegratedResponse;
 };
 
-
-export const getCapture = async () => {
+export const getCaptures = async () => {
   const response = await apiClient.get('/api/captures/');
   return response.data as CaptureResponse;
 };
 
+export const useSyncCaptures = () => {
+  const { setCaptures } = useAppContext();
+  const syncCaptures = useCallback(async () => {
+    setCaptures(await getCaptures());
+  }, [setCaptures]);
+  return syncCaptures;
+};
 
-export const getDatasets = async () => {
->>>>>>> 12bbbf06
+export const getSigMFFilePairs = async () => {
   const response = await apiClient.get('/api/sigmf-file-pairs/');
   return response.data as SigMFFilePairResponse;
 };
 
-<<<<<<< HEAD
-export const useSyncCaptures = () => {
-  const { setCaptures } = useAppContext();
-  const syncCaptures = useCallback(async () => {
-    setCaptures(await getSigMFCaptures());
-  }, [setCaptures]);
-  return syncCaptures;
+export const useSyncSigMFFilePairs = () => {
+  const { setSigMFFilePairs } = useAppContext();
+  const syncSigMFFilePairs = useCallback(async () => {
+    setSigMFFilePairs(await getSigMFFilePairs());
+  }, [setSigMFFilePairs]);
+  return syncSigMFFilePairs;
 };
 
-export const postSigMFCapture = async (dataFile: Blob, metaFile: Blob) => {
-=======
-
-export const postDataset = async (dataFile: Blob, metaFile: Blob) => {
->>>>>>> 12bbbf06
+export const postSigMFFilePair = async (dataFile: Blob, metaFile: Blob) => {
   const formData = new FormData();
   formData.append('data_file', dataFile);
   formData.append('meta_file', metaFile);
