import { Routes, Route } from 'react-router';
import 'bootstrap/dist/css/bootstrap.min.css';
import 'bootstrap-icons/font/bootstrap-icons.min.css';
import './App.css';
import WorkspacePage from './pages/WorkspacePage';
import MyDataPage from './pages/MyDataPage';
import SpectrogramPage from './pages/SpectrogramPage';
import TokenPage from './pages/TokenPage';
import NewVisualizationPage from './pages/NewVisualizationPage';
import Header from './components/Header';
import { useFetchSessionInfo } from './apiClient';
<<<<<<< HEAD
import WaterfallPage from './pages/WaterfallPage';
=======
import SearchPage from './pages/SearchPage';
>>>>>>> 12bbbf06

function App() {
  useFetchSessionInfo();

  return (
    <div
    // className="App"
    >
      <Header />
      <div className="content-container">
        <Routes>
          {/* Div elements are placeholders until pages are implemented */}
          <Route path="/" element={<div>Home/Dashboard</div>} />
          <Route path="workspace" element={<WorkspacePage />} />
<<<<<<< HEAD
          <Route path="mydata" element={<MyDataPage />} />
          <Route path="search" element={<div>Search</div>} />
=======
          <Route path="mydata" element={<div>My Data</div>} />
          <Route path="search" element={<SearchPage />} />
>>>>>>> 12bbbf06
          <Route path="tutorials" element={<div>Tutorials</div>} />
          <Route path="visualization/new" element={<NewVisualizationPage />} />
          <Route
            path="visualization/spectrogram/:datasetId"
            element={<SpectrogramPage />}
          />
          <Route
            path="visualization/waterfall/:datasetId"
            element={<WaterfallPage />}
          />
          <Route path="token" element={<TokenPage />} />
          <Route path="*" element={<div>Uh-oh, page not found!</div>} />
        </Routes>
      </div>
    </div>
  );
}

export default App;<|MERGE_RESOLUTION|>--- conflicted
+++ resolved
@@ -9,11 +9,8 @@
 import NewVisualizationPage from './pages/NewVisualizationPage';
 import Header from './components/Header';
 import { useFetchSessionInfo } from './apiClient';
-<<<<<<< HEAD
 import WaterfallPage from './pages/WaterfallPage';
-=======
 import SearchPage from './pages/SearchPage';
->>>>>>> 12bbbf06
 
 function App() {
   useFetchSessionInfo();
@@ -28,13 +25,8 @@
           {/* Div elements are placeholders until pages are implemented */}
           <Route path="/" element={<div>Home/Dashboard</div>} />
           <Route path="workspace" element={<WorkspacePage />} />
-<<<<<<< HEAD
           <Route path="mydata" element={<MyDataPage />} />
-          <Route path="search" element={<div>Search</div>} />
-=======
-          <Route path="mydata" element={<div>My Data</div>} />
           <Route path="search" element={<SearchPage />} />
->>>>>>> 12bbbf06
           <Route path="tutorials" element={<div>Tutorials</div>} />
           <Route path="visualization/new" element={<NewVisualizationPage />} />
           <Route
