import { useEffect, useState } from 'react';
// import { useParams } from 'react-router';
import { Alert, Row, Col, Spinner } from 'react-bootstrap';

import { WaterfallVisualization } from '../components/waterfall';
import { RadioHoundCapture } from '../components/waterfall/types';
import WaterfallControls from '../components/waterfall/WaterfallControls';
import { getCaptures, Capture, getFileContent } from '../apiClient/fileService';
import ScanDetailsTable from '../components/waterfall/ScanDetailsTable';

interface WaterfallData {
  capture: Capture;
  fileData: RadioHoundCapture;
}

export interface WaterfallSettings {
  captureIndex: number;
}

export const WaterfallPage = () => {
  const [waterfallData, setWaterfallData] = useState<WaterfallData[]>([]);
  const [settings, setSettings] = useState<WaterfallSettings>({
    captureIndex: 0,
  });
  const [isLoading, setIsLoading] = useState(true);
  const [error, setError] = useState<string | null>(null);

  useEffect(() => {
    const fetchRadiohoundData = async () => {
      try {
        setIsLoading(true);
        setError(null);

        // Fetch all captures and filter for RadioHound data
        const captures = await getCaptures();
        const radiohoundCaptures = captures.filter(
          (capture) => capture.type === 'rh',
        );

        // Fetch file content for each RadioHound capture
        const waterfallPromises = radiohoundCaptures.map(async (capture) => {
          // Assuming we want the first file from each capture
          const fileId = capture.files[0]?.id;
          if (!fileId) {
            throw new Error(`No files found for capture ${capture.id}`);
          }
          const fileData = await getFileContent(fileId);
          return {
            capture,
            fileData,
          };
        });

        const results = await Promise.all(waterfallPromises);
        setWaterfallData(results);
      } catch (err) {
        setError(
          err instanceof Error
            ? err.message
            : 'An error occurred while fetching RadioHound data',
        );
      } finally {
        setIsLoading(false);
      }
    };

    fetchRadiohoundData();
  }, []);

  if (isLoading) {
    return (
      <div
        className="d-flex justify-content-center align-items-center"
        style={{ minHeight: '200px' }}
        aria-live="polite"
      >
        <Spinner animation="border" role="status">
          <span className="visually-hidden">Loading...</span>
        </Spinner>
      </div>
    );
  }

  if (error) {
    return (
      <Alert variant="danger">
        <Alert.Heading>Error</Alert.Heading>
        <p>{error}</p>
      </Alert>
    );
  }

  if (waterfallData.length === 0) {
    return (
      <Alert variant="warning">
        <Alert.Heading>No RadioHound Data Found</Alert.Heading>
        <p>No RadioHound captures are currently available</p>
      </Alert>
    );
  }

  return (
    <div className="page-container">
      <h5>Waterfall</h5>
      <br />
      <Row>
        <Col xs={3} style={{ maxWidth: 200 }}>
          <div className="d-flex flex-column gap-3">
            <WaterfallControls
              settings={settings}
              setSettings={setSettings}
              numCaptures={waterfallData.length}
            />
          </div>
        </Col>
        <Col>
          <WaterfallVisualization
            data={waterfallData.map((data) => data.fileData)}
            settings={settings}
          />
        </Col>
      </Row>
<<<<<<< HEAD
      <Row>
        <ScanDetailsTable
          capture={waterfallData[settings.captureIndex].fileData}
        />
      </Row>
    </>
=======
    </div>
>>>>>>> c61a7d31
  );
};

export default WaterfallPage;<|MERGE_RESOLUTION|>--- conflicted
+++ resolved
@@ -120,16 +120,12 @@
           />
         </Col>
       </Row>
-<<<<<<< HEAD
       <Row>
         <ScanDetailsTable
           capture={waterfallData[settings.captureIndex].fileData}
         />
       </Row>
-    </>
-=======
     </div>
->>>>>>> c61a7d31
   );
 };
 
