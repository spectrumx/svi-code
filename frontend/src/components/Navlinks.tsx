--- conflicted
+++ resolved
@@ -4,12 +4,8 @@
 import Navbar from 'react-bootstrap/esm/Navbar';
 import { useAppContext } from '../utils/AppContext';
 import Dropdown from 'react-bootstrap/Dropdown';
-<<<<<<< HEAD
 import NavDropdown from 'react-bootstrap/NavDropdown';
 import { api_host } from '../apiClient';
-=======
-import { API_HOST } from '../apiClient';
->>>>>>> 7f94fe1b
 
 const Navlinks = () => {
   const { username } = useAppContext();
