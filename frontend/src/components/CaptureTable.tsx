import { useMemo, useEffect } from 'react';
import {
  useReactTable,
  getCoreRowModel,
  flexRender,
  createColumnHelper,
  ColumnDef,
  getSortedRowModel,
} from '@tanstack/react-table';
import Table from 'react-bootstrap/Table';
import { Link } from 'react-router';

import {
  Capture,
  CAPTURE_TYPES,
  CAPTURE_SOURCES,
} from '../apiClient/fileService';
import { VISUALIZATION_TYPES } from '../pages/NewVisualizationPage';

export interface CaptureTableProps {
  captures: Capture[];
<<<<<<< HEAD
  selectedId?: number | null;
  onSelect?: (id: number) => void;
=======
  selectedIds?: string[] | null;
  onSelect?: (ids: string[]) => void;
  selectionMode?: 'single' | 'multiple';
>>>>>>> d04c8784
  totalCaptures?: number;
  numHiddenCaptures?: number;
}

// Style object for table cells that might contain long text
const textCellStyle = {
  maxWidth: '200px',
};

/**
 * Displays a table of captures with optional selection functionality and sorting
 */
export const CaptureTable = ({
  captures,
  selectedId,
  onSelect,
  totalCaptures,
  numHiddenCaptures,
}: CaptureTableProps) => {
<<<<<<< HEAD
  const columnHelper = createColumnHelper<Capture>();
=======
  const handleSelect = (id: string) => {
    if (!onSelect) return;
>>>>>>> d04c8784

  const columns = useMemo<ColumnDef<Capture, any>[]>(() => {
    const baseColumns: ColumnDef<Capture, any>[] = [
      columnHelper.accessor('id', {
        header: 'ID',
        size: 80,
      }),
      columnHelper.accessor('name', {
        header: 'Name',
        cell: (info) => <div style={textCellStyle}>{info.getValue()}</div>,
      }),
      columnHelper.accessor('timestamp', {
        header: 'Timestamp',
        cell: (info) =>
          info.getValue()
            ? new Date(info.getValue())
                .toISOString()
                .replace('Z', ' UTC')
                .replace('T', ' ')
            : 'None',
        size: 200,
      }),
      columnHelper.accessor('type', {
        header: 'Type',
        cell: (info) =>
          CAPTURE_TYPES[info.getValue() as keyof typeof CAPTURE_TYPES].name,
        size: 120,
      }),
      columnHelper.accessor('files', {
        header: 'Files',
        cell: (info) => info.getValue().length,
        size: 80,
      }),
      columnHelper.accessor('source', {
        header: 'Source',
        cell: (info) =>
          CAPTURE_SOURCES[info.getValue() as keyof typeof CAPTURE_SOURCES].name,
        size: 120,
      }),
    ];

    // Add selection column if needed
    if (onSelect) {
      baseColumns.unshift(
        columnHelper.display({
          id: 'select',
          header: '',
          cell: ({ row }) => (
            <input
              type="radio"
              checked={row.original.id === selectedId}
              onChange={() => onSelect(row.original.id)}
              aria-label={`Select capture ${row.original.id}`}
              onClick={(e) => e.stopPropagation()}
            />
          ),
          size: 20,
        }),
      );
    }

    // Add visualization column if needed
    if (!onSelect) {
      baseColumns.push(
        columnHelper.display({
          id: 'actions',
          cell: ({ row }) => {
            const capture = row.original;
            const visualizationType = VISUALIZATION_TYPES.find((visType) =>
              visType.supportedCaptureTypes.includes(capture.type),
            );

            if (!visualizationType) return null;

            const captureIdParam =
              visualizationType.name === 'waterfall'
                ? `?captures=${capture.id}`
                : visualizationType.name === 'spectrogram'
                  ? `/${capture.id}`
                  : '';

            return (
              <Link
                to={`/visualization/${visualizationType.name}${captureIdParam}`}
                className="btn btn-primary btn-sm px-4"
              >
                Visualize
              </Link>
            );
          },
          size: 100,
        }),
      );
    }

    return baseColumns;
  }, [columnHelper, onSelect, selectedId]);

  const table = useReactTable({
    data: captures,
    columns,
    getCoreRowModel: getCoreRowModel(),
    getSortedRowModel: getSortedRowModel(),
    enableMultiRowSelection: false,
    state: {
      rowSelection: selectedId ? { [selectedId]: true } : {},
    },
  });

  const handleRowClick = (capture: Capture) => {
    if (!onSelect) return;
    onSelect(capture.id);
  };

  return (
    <div
      style={{
        width: '100%',
        height: '100%',
        minHeight: 0,
        display: 'flex',
        flexDirection: 'column',
        overflow: 'hidden',
      }}
    >
      <div
        style={{
          padding: '0 1rem',
          fontSize: '0.9rem',
          color: '#6c757d',
          height: '25px',
        }}
        role="status"
        aria-live="polite"
      >
        <span>
          {totalCaptures !== undefined ? (
            <>
              Showing {captures.length} of {totalCaptures} captures
              {numHiddenCaptures
                ? ` (${numHiddenCaptures} hidden by filters)`
                : ''}
            </>
          ) : (
            `${captures.length} captures`
          )}
        </span>
      </div>

      <div style={{ overflowY: 'auto', flex: 1 }}>
        <Table striped bordered hover responsive style={{ marginBottom: 0 }}>
          <thead>
<<<<<<< HEAD
            {table.getHeaderGroups().map((headerGroup) => (
              <tr key={headerGroup.id}>
                {headerGroup.headers.map((header) => (
                  <th
                    key={header.id}
                    style={{
                      width: header.getSize(),
                      cursor: header.column.getCanSort()
                        ? 'pointer'
                        : undefined,
                    }}
                    onClick={header.column.getToggleSortingHandler()}
                  >
                    {flexRender(
                      header.column.columnDef.header,
                      header.getContext(),
                    )}
                  </th>
                ))}
              </tr>
            ))}
=======
            <tr>
              {onSelect && captures.length > 0 && (
                <th className="text-center" style={{ width: '50px' }}>
                  {selectionMode === 'multiple' && (
                    <input
                      type="checkbox"
                      checked={
                        captures.length > 0 &&
                        captures.length === selectedIds?.length
                      }
                      ref={(input) => {
                        if (input) {
                          input.indeterminate =
                            selectedIds!.length > 0 &&
                            selectedIds!.length < captures.length;
                        }
                      }}
                      onChange={handleSelectAll}
                      aria-label="Select all captures"
                    />
                  )}
                </th>
              )}
              <th style={textCellStyle}>ID</th>
              <th style={textCellStyle}>Name</th>
              <th style={{ maxWidth: '200px' }}>Timestamp</th>
              <th style={{ maxWidth: '120px' }}>Type</th>
              <th style={{ maxWidth: '80px' }}>Files</th>
              <th style={{ maxWidth: '120px' }}>Source</th>
              {!onSelect && captures.length > 0 && (
                <th style={{ maxWidth: '100px' }}></th>
              )}
            </tr>
>>>>>>> d04c8784
          </thead>
          <tbody>
            {table.getRowModel().rows.length === 0 ? (
              <tr>
                <td
                  colSpan={columns.length}
                  style={{
                    padding: '2rem',
                    textAlign: 'center',
                    color: '#6c757d',
                  }}
                >
                  No captures found
                </td>
              </tr>
            ) : (
<<<<<<< HEAD
              table.getRowModel().rows.map((row) => (
                <tr
                  key={row.id}
                  className={
                    row.original.id === selectedId ? 'table-primary' : ''
                  }
                  onClick={() => handleRowClick(row.original)}
                  style={onSelect ? { cursor: 'pointer' } : undefined}
                  role={onSelect ? 'button' : undefined}
                  tabIndex={onSelect ? 0 : undefined}
                  onKeyPress={(e) => {
                    if (onSelect && (e.key === 'Enter' || e.key === ' ')) {
                      handleRowClick(row.original);
                    }
                  }}
                >
                  {row.getVisibleCells().map((cell) => (
                    <td key={cell.id} className="align-middle">
                      {flexRender(
                        cell.column.columnDef.cell,
                        cell.getContext(),
                      )}
=======
              captures.map((capture) => {
                const visualizationType = VISUALIZATION_TYPES.find((visType) =>
                  visType.supportedCaptureTypes.includes(capture.type),
                );
                const captureIdParam =
                  visualizationType?.name === 'waterfall'
                    ? `?captures=${capture.id}`
                    : visualizationType?.name === 'spectrogram'
                      ? `/${capture.id}`
                      : '';

                const isSelected = selectedIds?.includes(capture.id);

                return (
                  <tr
                    key={capture.id}
                    className={isSelected ? 'table-primary' : ''}
                    onClick={() => onSelect && handleSelect(capture.id)}
                    style={onSelect ? { cursor: 'pointer' } : undefined}
                    role={onSelect ? 'button' : undefined}
                    tabIndex={onSelect ? 0 : undefined}
                    onKeyPress={(e) => {
                      if (onSelect && (e.key === 'Enter' || e.key === ' ')) {
                        handleSelect(capture.id);
                      }
                    }}
                  >
                    {onSelect && captures.length > 0 && (
                      <td
                        className="text-center align-middle"
                        onClick={(e) => e.stopPropagation()}
                      >
                        <input
                          type={
                            selectionMode === 'multiple' ? 'checkbox' : 'radio'
                          }
                          checked={isSelected}
                          onChange={() => handleSelect(capture.id)}
                          aria-label={`Select capture ${capture.id}`}
                        />
                      </td>
                    )}
                    <td className="align-middle" style={textCellStyle}>
                      {capture.id}
                    </td>
                    <td className="align-middle" style={textCellStyle}>
                      {capture.name}
                    </td>
                    <td className="align-middle">
                      {capture.timestamp
                        ? new Date(capture.timestamp)
                            .toISOString()
                            .replace('Z', ' UTC')
                            .replace('T', ' ')
                        : 'None'}
                    </td>
                    <td className="align-middle">
                      {CAPTURE_TYPES[capture.type].name}
                    </td>
                    <td className="align-middle">{capture.files.length}</td>
                    <td className="align-middle">
                      {CAPTURE_SOURCES[capture.source].name}
>>>>>>> d04c8784
                    </td>
                  ))}
                </tr>
              ))
            )}
          </tbody>
        </Table>
      </div>
    </div>
  );
};

export default CaptureTable;<|MERGE_RESOLUTION|>--- conflicted
+++ resolved
@@ -1,4 +1,4 @@
-import { useMemo, useEffect } from 'react';
+import { useMemo } from 'react';
 import {
   useReactTable,
   getCoreRowModel,
@@ -19,14 +19,8 @@
 
 export interface CaptureTableProps {
   captures: Capture[];
-<<<<<<< HEAD
-  selectedId?: number | null;
-  onSelect?: (id: number) => void;
-=======
-  selectedIds?: string[] | null;
-  onSelect?: (ids: string[]) => void;
-  selectionMode?: 'single' | 'multiple';
->>>>>>> d04c8784
+  selectedId?: string | null;
+  onSelect?: (id: string) => void;
   totalCaptures?: number;
   numHiddenCaptures?: number;
 }
@@ -46,12 +40,7 @@
   totalCaptures,
   numHiddenCaptures,
 }: CaptureTableProps) => {
-<<<<<<< HEAD
   const columnHelper = createColumnHelper<Capture>();
-=======
-  const handleSelect = (id: string) => {
-    if (!onSelect) return;
->>>>>>> d04c8784
 
   const columns = useMemo<ColumnDef<Capture, any>[]>(() => {
     const baseColumns: ColumnDef<Capture, any>[] = [
@@ -204,7 +193,6 @@
       <div style={{ overflowY: 'auto', flex: 1 }}>
         <Table striped bordered hover responsive style={{ marginBottom: 0 }}>
           <thead>
-<<<<<<< HEAD
             {table.getHeaderGroups().map((headerGroup) => (
               <tr key={headerGroup.id}>
                 {headerGroup.headers.map((header) => (
@@ -226,41 +214,6 @@
                 ))}
               </tr>
             ))}
-=======
-            <tr>
-              {onSelect && captures.length > 0 && (
-                <th className="text-center" style={{ width: '50px' }}>
-                  {selectionMode === 'multiple' && (
-                    <input
-                      type="checkbox"
-                      checked={
-                        captures.length > 0 &&
-                        captures.length === selectedIds?.length
-                      }
-                      ref={(input) => {
-                        if (input) {
-                          input.indeterminate =
-                            selectedIds!.length > 0 &&
-                            selectedIds!.length < captures.length;
-                        }
-                      }}
-                      onChange={handleSelectAll}
-                      aria-label="Select all captures"
-                    />
-                  )}
-                </th>
-              )}
-              <th style={textCellStyle}>ID</th>
-              <th style={textCellStyle}>Name</th>
-              <th style={{ maxWidth: '200px' }}>Timestamp</th>
-              <th style={{ maxWidth: '120px' }}>Type</th>
-              <th style={{ maxWidth: '80px' }}>Files</th>
-              <th style={{ maxWidth: '120px' }}>Source</th>
-              {!onSelect && captures.length > 0 && (
-                <th style={{ maxWidth: '100px' }}></th>
-              )}
-            </tr>
->>>>>>> d04c8784
           </thead>
           <tbody>
             {table.getRowModel().rows.length === 0 ? (
@@ -277,7 +230,6 @@
                 </td>
               </tr>
             ) : (
-<<<<<<< HEAD
               table.getRowModel().rows.map((row) => (
                 <tr
                   key={row.id}
@@ -300,70 +252,6 @@
                         cell.column.columnDef.cell,
                         cell.getContext(),
                       )}
-=======
-              captures.map((capture) => {
-                const visualizationType = VISUALIZATION_TYPES.find((visType) =>
-                  visType.supportedCaptureTypes.includes(capture.type),
-                );
-                const captureIdParam =
-                  visualizationType?.name === 'waterfall'
-                    ? `?captures=${capture.id}`
-                    : visualizationType?.name === 'spectrogram'
-                      ? `/${capture.id}`
-                      : '';
-
-                const isSelected = selectedIds?.includes(capture.id);
-
-                return (
-                  <tr
-                    key={capture.id}
-                    className={isSelected ? 'table-primary' : ''}
-                    onClick={() => onSelect && handleSelect(capture.id)}
-                    style={onSelect ? { cursor: 'pointer' } : undefined}
-                    role={onSelect ? 'button' : undefined}
-                    tabIndex={onSelect ? 0 : undefined}
-                    onKeyPress={(e) => {
-                      if (onSelect && (e.key === 'Enter' || e.key === ' ')) {
-                        handleSelect(capture.id);
-                      }
-                    }}
-                  >
-                    {onSelect && captures.length > 0 && (
-                      <td
-                        className="text-center align-middle"
-                        onClick={(e) => e.stopPropagation()}
-                      >
-                        <input
-                          type={
-                            selectionMode === 'multiple' ? 'checkbox' : 'radio'
-                          }
-                          checked={isSelected}
-                          onChange={() => handleSelect(capture.id)}
-                          aria-label={`Select capture ${capture.id}`}
-                        />
-                      </td>
-                    )}
-                    <td className="align-middle" style={textCellStyle}>
-                      {capture.id}
-                    </td>
-                    <td className="align-middle" style={textCellStyle}>
-                      {capture.name}
-                    </td>
-                    <td className="align-middle">
-                      {capture.timestamp
-                        ? new Date(capture.timestamp)
-                            .toISOString()
-                            .replace('Z', ' UTC')
-                            .replace('T', ' ')
-                        : 'None'}
-                    </td>
-                    <td className="align-middle">
-                      {CAPTURE_TYPES[capture.type].name}
-                    </td>
-                    <td className="align-middle">{capture.files.length}</td>
-                    <td className="align-middle">
-                      {CAPTURE_SOURCES[capture.source].name}
->>>>>>> d04c8784
                     </td>
                   ))}
                 </tr>
