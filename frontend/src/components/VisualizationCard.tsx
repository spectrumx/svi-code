--- conflicted
+++ resolved
@@ -2,35 +2,24 @@
 import { Card } from 'react-bootstrap';
 import { useNavigate } from 'react-router';
 import _ from 'lodash';
-<<<<<<< HEAD
-=======
 
->>>>>>> 0a96b824
 import {
   CAPTURE_TYPES,
   CAPTURE_SOURCES,
   CaptureType,
   CaptureSource,
 } from '../apiClient/fileService';
-<<<<<<< HEAD
-import { VisualizationType } from '../apiClient/visualizationService';
-=======
 import {
   VISUALIZATION_TYPES,
   VisualizationType,
 } from '../apiClient/visualizationService';
->>>>>>> 0a96b824
 
 interface VisualizationCardProps {
   id: number;
   type: VisualizationType;
   captureType: CaptureType;
   captureSource: CaptureSource;
-<<<<<<< HEAD
   captureCount: number;
-=======
-  captures: string[];
->>>>>>> 0a96b824
 }
 
 /**
@@ -42,7 +31,7 @@
   type,
   captureType,
   captureSource,
-  captures,
+  captureCount,
 }) => {
   const navigate = useNavigate();
   const visualizationType = VISUALIZATION_TYPES.find((v) => v.name === type);
@@ -62,13 +51,9 @@
     >
       <Card.Body>
         <Card.Title className="d-flex align-items-center">
-<<<<<<< HEAD
-          <i className="bi bi-graph-up me-2"></i>
-=======
           <i
             className={`bi ${visualizationType?.icon ?? 'bi-graph-up'} me-2`}
           ></i>
->>>>>>> 0a96b824
           {_.startCase(type)}
         </Card.Title>
         <Card.Text>
@@ -76,11 +61,7 @@
           <br />
           <strong>Source:</strong> {CAPTURE_SOURCES[captureSource].name}
           <br />
-<<<<<<< HEAD
           <strong>Number of Captures:</strong> {captureCount}
-=======
-          <strong>Number of Captures:</strong> {captures.length}
->>>>>>> 0a96b824
         </Card.Text>
       </Card.Body>
     </Card>
