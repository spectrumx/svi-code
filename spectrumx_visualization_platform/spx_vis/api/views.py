from datetime import datetime
from datetime import timedelta

<<<<<<< HEAD
from django.http import FileResponse
from django.utils import timezone
=======
>>>>>>> 3dc115e0
from rest_framework import filters
from rest_framework import permissions
from rest_framework import status
from rest_framework import viewsets
from rest_framework.decorators import action
from rest_framework.decorators import api_view
from rest_framework.parsers import FormParser
from rest_framework.parsers import MultiPartParser
from rest_framework.request import Request
from rest_framework.response import Response
from spectrumx.errors import FileError
from spectrumx.models.captures import CaptureType

from spectrumx_visualization_platform.spx_vis.api.serializers import CaptureSerializer
from spectrumx_visualization_platform.spx_vis.api.serializers import FileSerializer
from spectrumx_visualization_platform.spx_vis.capture_utils.sigmf import SigMFUtility
from spectrumx_visualization_platform.spx_vis.models import Capture
from spectrumx_visualization_platform.spx_vis.models import File


@api_view(["GET"])
def capture_list(request: Request) -> Response:
    """Get the list of captures for the current user."""
    # Get captures from the two sources
    sds_captures = get_sds_captures(request)
    local_captures = get_local_captures(request)

    # Combine captures
    combined_capture_list = sds_captures + local_captures

<<<<<<< HEAD
    # Get filter parameters
=======
    # Get the list of files from the SDS client
    try:
        sds_captures = sds_client.captures.listing(capture_type=CaptureType.RadioHound)
        sds_file_count = len(sds_captures)
        print(f"Number of captures from SDS client: {sds_file_count}")
    except FileError:
        sds_captures = []
        print("No captures found in SDS Client.")

    # Process SDS captures
    for sds_capture in sds_captures:
        timestamp = sds_capture.get("timestamp", "")
        scan_time = sds_capture.get("metadata", {}).get(
            "scan_time", 0.08121538162231445
        )  # Default value for test
        end_time = calculate_end_time(timestamp, scan_time)  # Compute end time

        print(
            f"SDS Capture Debug: timestamp={timestamp}, scan_time={scan_time}, computed end_time={end_time}"
        )

        sds_file_list.append(
            {
                "id": sds_capture.get("_id", sds_capture.get("id", "unknown")),
                "name": sds_capture["name"],
                "media_type": sds_capture.get("metadata", {}).get(
                    "data_type", "unknown"
                ),
                "timestamp": timestamp,
                "created_at": capture.get("timestamp", ""),
                "source": "SDS",
                "files": sds_capture["files"],
                "owner": request.user.id,
                "type": sds_capture.get("metadata", {}).get("data_type", "rh"),
                "min_freq": sds_capture.get("metadata", {}).get("fmin", ""),
                "max_freq": sds_capture.get("metadata", {}).get("fmax", ""),
                "scan_time": scan_time,
                "end_time": end_time,
            }
        )

    # Process local captures
    captures = Capture.objects.filter(owner=request.user)
    captures_data = CaptureSerializer(captures, many=True).data
    print(f"Captures count: {len(captures)}")

    for capture in captures_data:
        timestamp = capture.get("timestamp", "")
        scan_time = capture.get("scan_time", 0.08121538162231445)  # Default value
        end_time = calculate_end_time(timestamp, scan_time)

        print(
            f"Local Capture Debug: timestamp={timestamp}, scan_time={scan_time}, computed end_time={end_time}"
        )

        capture_dict = {
            "id": capture.get("_id", capture.get("id", "unknown")),
            "name": capture["name"],
            "media_type": capture.get("metadata", {}).get("data_type", "unknown"),
            "timestamp": timestamp,
            "created_at": timestamp,
            "source": "svi_user",
            "files": capture["files"],
            "owner": request.user.id,
            "type": capture.get("metadata", {}).get("data_type", "rh"),
            "min_freq": capture.get("metadata", {}).get("fmin", ""),
            "max_freq": capture.get("metadata", {}).get("fmax", ""),
            "scan_time": scan_time,
            "end_time": end_time,
        }
        file_list.append(capture_dict)

    # Combine lists
    combined_file_list = sds_file_list + file_list

    # filtering parameters
>>>>>>> 3dc115e0
    min_frequency = request.query_params.get("min_frequency")
    max_frequency = request.query_params.get("max_frequency")
    start_time = datetime_check(request.query_params.get("start_time"))
    end_time = datetime_check(request.query_params.get("end_time"))
    source_filter = request.query_params.get("source")

<<<<<<< HEAD
=======
    print("source val:", source_filter)

    print(
        f"min_freq={min_frequency}, max_freq={max_frequency}, start_time={start_time}, end_time={end_time}"
    )

>>>>>>> 3dc115e0
    if min_frequency or max_frequency or start_time or end_time or source_filter:
        min_freq = float(min_frequency) if min_frequency else None
        max_freq = float(max_frequency) if max_frequency else None

<<<<<<< HEAD
        combined_capture_list = list(
            filter(
                lambda capture: filter_capture(
                    capture,
                    {
                        "min_freq": min_freq,
                        "max_freq": max_freq,
                        "start_time": start_time,
                        "end_time": end_time,
                        "source_filter": source_filter,
                    },
                ),
                combined_capture_list,
            )
        )

    return Response(combined_capture_list)


def calculate_end_time(start_time, scan_time):
    start_time = datetime_check(start_time)
    if start_time and isinstance(scan_time, (int, float)):
=======
        def filter_capture(capture):
            capture_min_freq = float_check(capture.get("min_freq"))
            capture_max_freq = float_check(capture.get("max_freq"))
            capture_start_time = datetime_check(capture.get("timestamp"))
            capture_end_time = datetime_check(capture.get("end_time"))

            if min_freq is not None and capture_max_freq < min_freq:
                return False
            if max_freq is not None and capture_min_freq > max_freq:
                return False
            if start_time and (
                capture_end_time is None or capture_end_time < start_time
            ):
                return False
            if end_time and (
                capture_start_time is None or capture_start_time > end_time
            ):
                return False

            if source_filter and capture.get("source") != source_filter:
                return False

            return True

        combined_file_list = list(filter(filter_capture, combined_file_list))

    return Response({"captures": combined_file_list, "sds_count": sds_file_count})


def calculate_end_time(start_time, scan_time):
    print("scan time in end time func", scan_time)
    start_time = datetime_check(start_time)
    print("start_time in func calculate end time", start_time)
    print("delta", timedelta(seconds=scan_time))
    if start_time and isinstance(scan_time, (int, float)):
        print("delta", timedelta(seconds=scan_time))
>>>>>>> 3dc115e0
        end_time = start_time + timedelta(seconds=scan_time)
        return end_time.strftime("%Y-%m-%d %H:%M:%S.%f")  # Convert to string for JSON
    return None


def datetime_check(value):
    if not value:
        return None
    try:
        dt = datetime.strptime(value + "Z", "%Y-%m-%dT%H:%M%z")
        return dt.astimezone(timezone.utc)
    except ValueError:
        try:
            dt = datetime.strptime(value + "Z", "%Y-%m-%d %H:%M:%S.%f%z")
            return dt.astimezone(timezone.utc)
        except ValueError:
            return None


def float_check(value, default=0.0):
    """Safely convert a value to float."""
    try:
        return float(value)
    except (ValueError, TypeError):
        return default


class CaptureViewSet(viewsets.ModelViewSet):
    queryset = Capture.objects.all()
    serializer_class = CaptureSerializer
    permission_classes = [permissions.IsAuthenticatedOrReadOnly]

    def get_queryset(self):
        """Get the queryset of captures for the current user.

        Returns:
            QuerySet: Filtered queryset containing only the user's captures.
        """
        return Capture.objects.filter(owner=self.request.user)

    def create(self, request, *args, **kwargs):
        serializer = self.get_serializer(data=request.data)
        serializer.is_valid(raise_exception=True)
        result = serializer.save()

        if isinstance(result, list):
            serializer = self.get_serializer(result, many=True)
            headers = self.get_success_headers(serializer.data)
            return Response(
                serializer.data, status=status.HTTP_201_CREATED, headers=headers
            )

        headers = self.get_success_headers(serializer.data)
        return Response(
            serializer.data, status=status.HTTP_201_CREATED, headers=headers
        )

    @action(detail=True, methods=["post"])
    def create_spectrogram(self, request, pk=None):
        """
        Create a spectrogram visualization job for a SigMF capture.

        Args:
            request: HTTP request containing width, height parameters
            pk: Primary key of the Capture

        Returns:
            Response with job_id and status if successful

        Raises:
            400: If capture is not SigMF type or required files are missing
        """
        capture: Capture = self.get_object()

        if capture.type != "sigmf":
            return Response(
                {
                    "status": "error",
                    "message": "Spectrogram generation is only supported for SigMF captures",
                },
                status=status.HTTP_400_BAD_REQUEST,
            )

        width = request.data.get("width", 10)
        height = request.data.get("height", 10)

        try:
            job = SigMFUtility.submit_spectrogram_job(
                request.user, capture.files, width, height
            )
            return Response(
                {"job_id": job.id, "status": "submitted"},
                status=status.HTTP_201_CREATED,
            )
        except ValueError as e:
            return Response(
                {"status": "error", "message": str(e)},
                status=status.HTTP_400_BAD_REQUEST,
            )


class FileViewSet(viewsets.ModelViewSet):
    queryset = File.objects.all()
    serializer_class = FileSerializer
    permission_classes = [permissions.IsAuthenticated]
    parser_classes = (MultiPartParser, FormParser)
    filter_backends = [filters.SearchFilter, filters.OrderingFilter]
    search_fields = ["name", "media_type"]
    ordering_fields = ["created_at", "updated_at", "name"]
    ordering = ["-created_at"]

    def get_queryset(self):
        return File.objects.filter(owner=self.request.user)

    @action(detail=True, methods=["get"])
    def content(self, request, pk=None):
        """Get the file content.

        Args:
            request: The HTTP request
            pk: The primary key of the file

        Returns:
            FileResponse: The file content with appropriate content type
        """
        file_obj = self.get_object()
        response = FileResponse(file_obj.file)
        response["Content-Type"] = file_obj.media_type
        response["Content-Disposition"] = f'attachment; filename="{file_obj.name}"'
        return response

    def perform_create(self, serializer: FileSerializer) -> None:
        """Create a new file object.

        Args:
            serializer: The FileSerializer instance with validated data.
        """
        serializer.save(owner=self.request.user)


def get_sds_captures(request) -> list:
    """Get SDS captures for the current user."""
    sds_client = request.user.sds_client()
    if sds_client:
        print("Successfully connected to SDS client")
    else:
        print("Failed to connect to SDS client")
        return []

    try:
        sds_captures = sds_client.captures.listing(capture_type=CaptureType.RadioHound)
    except FileError:
        return []

    return [format_sds_capture(capture, request.user.id) for capture in sds_captures]


def format_sds_capture(sds_capture: dict, user_id: int) -> dict:
    """Format a single SDS capture.

    Args:
        sds_capture: Raw SDS capture data
        user_id: ID of the current user

    Returns:
        dict: Formatted capture data
    """
    timestamp = sds_capture.get("timestamp", "")
    scan_time = sds_capture.get("metadata", {}).get("scan_time")
    return {
        "id": sds_capture.get("_id", sds_capture.get("id", "unknown")),
        "name": sds_capture["name"],
        "media_type": sds_capture.get("metadata", {}).get("data_type", "unknown"),
        "timestamp": timestamp,
        "created_at": timestamp,
        "source": "SDS",
        "files": sds_capture["files"],
        "owner": user_id,
        "type": sds_capture.get("metadata", {}).get("data_type", "rh"),
        "min_freq": sds_capture.get("metadata", {}).get("fmin", ""),
        "max_freq": sds_capture.get("metadata", {}).get("fmax", ""),
        "scan_time": scan_time,
        "end_time": calculate_end_time(timestamp, scan_time),
    }


def get_local_captures(request) -> list:
    """Get local captures for the current user.

    Args:
        request: The HTTP request object

    Returns:
        list: Formatted local captures
    """
    captures = Capture.objects.filter(owner=request.user)
    captures_data = CaptureSerializer(captures, many=True).data
    return [format_local_capture(capture) for capture in captures_data]


def format_local_capture(capture: dict) -> dict:
    """Format a single local capture.

    Args:
        capture: Raw capture data

    Returns:
        dict: Formatted capture data
    """
    timestamp = capture.get("timestamp", "")
    scan_time = capture.get("scan_time")
    return {
        "id": capture.get("_id", capture.get("id", "unknown")),
        "name": capture["name"],
        "media_type": capture.get("metadata", {}).get("data_type", "unknown"),
        "timestamp": timestamp,
        "created_at": timestamp,
        "source": "svi_user",
        "files": capture["files"],
        "owner": capture["owner"],
        "type": capture.get("metadata", {}).get("data_type", "rh"),
        "min_freq": capture.get("metadata", {}).get("fmin", ""),
        "max_freq": capture.get("metadata", {}).get("fmax", ""),
        "scan_time": scan_time,
        "end_time": calculate_end_time(timestamp, scan_time),
    }


def filter_capture(capture: dict, filters: dict) -> bool:
    """Filter a single capture based on given criteria.

    Args:
        capture: The capture to check
        filters: Dictionary containing filter parameters:
                - min_freq: Minimum frequency filter
                - max_freq: Maximum frequency filter
                - start_time: Start time filter
                - end_time: End time filter
                - source_filter: Source type filter

    Returns:
        bool: True if capture matches all filters
    """
    capture_min_freq = float_check(capture.get("min_freq"))
    capture_max_freq = float_check(capture.get("max_freq"))
    capture_start_time = datetime_check(capture.get("timestamp"))
    capture_end_time = datetime_check(capture.get("end_time"))

    if filters.get("min_freq") and capture_max_freq < filters["min_freq"]:
        return False
    if filters.get("max_freq") and capture_min_freq > filters["max_freq"]:
        return False
    if filters.get("start_time") and (
        capture_end_time is None or capture_end_time < filters["start_time"]
    ):
        return False
    if filters.get("end_time") and (
        capture_start_time is None or capture_start_time > filters["end_time"]
    ):
        return False

    # Handle multiple sources from comma-separated string
    if filters.get("source_filter"):
        sources = filters["source_filter"].split(",")
        return capture.get("source") in sources

    return True<|MERGE_RESOLUTION|>--- conflicted
+++ resolved
@@ -1,11 +1,8 @@
 from datetime import datetime
 from datetime import timedelta
 
-<<<<<<< HEAD
 from django.http import FileResponse
 from django.utils import timezone
-=======
->>>>>>> 3dc115e0
 from rest_framework import filters
 from rest_framework import permissions
 from rest_framework import status
@@ -36,106 +33,17 @@
     # Combine captures
     combined_capture_list = sds_captures + local_captures
 
-<<<<<<< HEAD
     # Get filter parameters
-=======
-    # Get the list of files from the SDS client
-    try:
-        sds_captures = sds_client.captures.listing(capture_type=CaptureType.RadioHound)
-        sds_file_count = len(sds_captures)
-        print(f"Number of captures from SDS client: {sds_file_count}")
-    except FileError:
-        sds_captures = []
-        print("No captures found in SDS Client.")
-
-    # Process SDS captures
-    for sds_capture in sds_captures:
-        timestamp = sds_capture.get("timestamp", "")
-        scan_time = sds_capture.get("metadata", {}).get(
-            "scan_time", 0.08121538162231445
-        )  # Default value for test
-        end_time = calculate_end_time(timestamp, scan_time)  # Compute end time
-
-        print(
-            f"SDS Capture Debug: timestamp={timestamp}, scan_time={scan_time}, computed end_time={end_time}"
-        )
-
-        sds_file_list.append(
-            {
-                "id": sds_capture.get("_id", sds_capture.get("id", "unknown")),
-                "name": sds_capture["name"],
-                "media_type": sds_capture.get("metadata", {}).get(
-                    "data_type", "unknown"
-                ),
-                "timestamp": timestamp,
-                "created_at": capture.get("timestamp", ""),
-                "source": "SDS",
-                "files": sds_capture["files"],
-                "owner": request.user.id,
-                "type": sds_capture.get("metadata", {}).get("data_type", "rh"),
-                "min_freq": sds_capture.get("metadata", {}).get("fmin", ""),
-                "max_freq": sds_capture.get("metadata", {}).get("fmax", ""),
-                "scan_time": scan_time,
-                "end_time": end_time,
-            }
-        )
-
-    # Process local captures
-    captures = Capture.objects.filter(owner=request.user)
-    captures_data = CaptureSerializer(captures, many=True).data
-    print(f"Captures count: {len(captures)}")
-
-    for capture in captures_data:
-        timestamp = capture.get("timestamp", "")
-        scan_time = capture.get("scan_time", 0.08121538162231445)  # Default value
-        end_time = calculate_end_time(timestamp, scan_time)
-
-        print(
-            f"Local Capture Debug: timestamp={timestamp}, scan_time={scan_time}, computed end_time={end_time}"
-        )
-
-        capture_dict = {
-            "id": capture.get("_id", capture.get("id", "unknown")),
-            "name": capture["name"],
-            "media_type": capture.get("metadata", {}).get("data_type", "unknown"),
-            "timestamp": timestamp,
-            "created_at": timestamp,
-            "source": "svi_user",
-            "files": capture["files"],
-            "owner": request.user.id,
-            "type": capture.get("metadata", {}).get("data_type", "rh"),
-            "min_freq": capture.get("metadata", {}).get("fmin", ""),
-            "max_freq": capture.get("metadata", {}).get("fmax", ""),
-            "scan_time": scan_time,
-            "end_time": end_time,
-        }
-        file_list.append(capture_dict)
-
-    # Combine lists
-    combined_file_list = sds_file_list + file_list
-
-    # filtering parameters
->>>>>>> 3dc115e0
     min_frequency = request.query_params.get("min_frequency")
     max_frequency = request.query_params.get("max_frequency")
     start_time = datetime_check(request.query_params.get("start_time"))
     end_time = datetime_check(request.query_params.get("end_time"))
     source_filter = request.query_params.get("source")
 
-<<<<<<< HEAD
-=======
-    print("source val:", source_filter)
-
-    print(
-        f"min_freq={min_frequency}, max_freq={max_frequency}, start_time={start_time}, end_time={end_time}"
-    )
-
->>>>>>> 3dc115e0
     if min_frequency or max_frequency or start_time or end_time or source_filter:
         min_freq = float(min_frequency) if min_frequency else None
         max_freq = float(max_frequency) if max_frequency else None
 
-<<<<<<< HEAD
         combined_capture_list = list(
             filter(
                 lambda capture: filter_capture(
@@ -158,44 +66,6 @@
 def calculate_end_time(start_time, scan_time):
     start_time = datetime_check(start_time)
     if start_time and isinstance(scan_time, (int, float)):
-=======
-        def filter_capture(capture):
-            capture_min_freq = float_check(capture.get("min_freq"))
-            capture_max_freq = float_check(capture.get("max_freq"))
-            capture_start_time = datetime_check(capture.get("timestamp"))
-            capture_end_time = datetime_check(capture.get("end_time"))
-
-            if min_freq is not None and capture_max_freq < min_freq:
-                return False
-            if max_freq is not None and capture_min_freq > max_freq:
-                return False
-            if start_time and (
-                capture_end_time is None or capture_end_time < start_time
-            ):
-                return False
-            if end_time and (
-                capture_start_time is None or capture_start_time > end_time
-            ):
-                return False
-
-            if source_filter and capture.get("source") != source_filter:
-                return False
-
-            return True
-
-        combined_file_list = list(filter(filter_capture, combined_file_list))
-
-    return Response({"captures": combined_file_list, "sds_count": sds_file_count})
-
-
-def calculate_end_time(start_time, scan_time):
-    print("scan time in end time func", scan_time)
-    start_time = datetime_check(start_time)
-    print("start_time in func calculate end time", start_time)
-    print("delta", timedelta(seconds=scan_time))
-    if start_time and isinstance(scan_time, (int, float)):
-        print("delta", timedelta(seconds=scan_time))
->>>>>>> 3dc115e0
         end_time = start_time + timedelta(seconds=scan_time)
         return end_time.strftime("%Y-%m-%d %H:%M:%S.%f")  # Convert to string for JSON
     return None
@@ -247,8 +117,14 @@
             return Response(
                 serializer.data, status=status.HTTP_201_CREATED, headers=headers
             )
+            return Response(
+                serializer.data, status=status.HTTP_201_CREATED, headers=headers
+            )
 
         headers = self.get_success_headers(serializer.data)
+        return Response(
+            serializer.data, status=status.HTTP_201_CREATED, headers=headers
+        )
         return Response(
             serializer.data, status=status.HTTP_201_CREATED, headers=headers
         )
@@ -278,11 +154,25 @@
                 },
                 status=status.HTTP_400_BAD_REQUEST,
             )
+            return Response(
+                {
+                    "status": "error",
+                    "message": "Spectrogram generation is only supported for SigMF captures",
+                },
+                status=status.HTTP_400_BAD_REQUEST,
+            )
 
         width = request.data.get("width", 10)
         height = request.data.get("height", 10)
 
         try:
+            job = SigMFUtility.submit_spectrogram_job(
+                request.user, capture.files, width, height
+            )
+            return Response(
+                {"job_id": job.id, "status": "submitted"},
+                status=status.HTTP_201_CREATED,
+            )
             job = SigMFUtility.submit_spectrogram_job(
                 request.user, capture.files, width, height
             )
