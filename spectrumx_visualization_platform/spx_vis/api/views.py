import io
import json
import logging
import os
import shutil
import zipfile
from datetime import UTC
from datetime import datetime
from pathlib import Path
from typing import TYPE_CHECKING

import requests
from django.conf import settings
from django.http import FileResponse
from rest_framework import filters
from rest_framework import permissions
from rest_framework import status
from rest_framework import viewsets
from rest_framework.decorators import action
from rest_framework.decorators import api_view
from rest_framework.parsers import FormParser
from rest_framework.parsers import MultiPartParser
from rest_framework.request import Request
from rest_framework.response import Response

from spectrumx_visualization_platform.spx_vis.api.serializers import CaptureSerializer
from spectrumx_visualization_platform.spx_vis.api.serializers import FileSerializer
from spectrumx_visualization_platform.spx_vis.api.serializers import (
    VisualizationDetailSerializer,
)
from spectrumx_visualization_platform.spx_vis.api.serializers import (
    VisualizationListSerializer,
)
from spectrumx_visualization_platform.spx_vis.api.utils import datetime_check
from spectrumx_visualization_platform.spx_vis.api.utils import filter_capture
from spectrumx_visualization_platform.spx_vis.capture_utils.digital_rf import (
    DigitalRFUtility,
)
from spectrumx_visualization_platform.spx_vis.capture_utils.radiohound import (
    RadioHoundUtility,
)
from spectrumx_visualization_platform.spx_vis.capture_utils.sigmf import SigMFUtility
from spectrumx_visualization_platform.spx_vis.models import Capture
from spectrumx_visualization_platform.spx_vis.models import CaptureType
from spectrumx_visualization_platform.spx_vis.models import File
from spectrumx_visualization_platform.spx_vis.models import Visualization
from spectrumx_visualization_platform.spx_vis.models import VisualizationType
from spectrumx_visualization_platform.spx_vis.source_utils.sds import get_sds_captures

if TYPE_CHECKING:
    from spectrumx_visualization_platform.users.models import User


@api_view(["GET"])
def capture_list(request: Request) -> Response:
    """Get the list of captures for the current user.

    Returns:
        Response: A response containing:
            - List of captures
            - Optional error message if any errors occurred
    """
    source_filter = request.query_params.get("source", "")
    sds_captures = []
    error_messages = []

    if not source_filter or "sds" in source_filter:
        sds_captures, sds_error = get_sds_captures(request)
        if sds_error:
            error_messages.extend(sds_error)

    # Combine captures
    combined_capture_list = sds_captures

    # Get filter parameters
    min_frequency = request.query_params.get("min_frequency")
    max_frequency = request.query_params.get("max_frequency")
    start_time = datetime_check(request.query_params.get("start_time"))
    end_time = datetime_check(request.query_params.get("end_time"))
    source_filter = request.query_params.get("source")

    if min_frequency or max_frequency or start_time or end_time or source_filter:
        min_freq = float(min_frequency) if min_frequency else None
        max_freq = float(max_frequency) if max_frequency else None

        combined_capture_list = list(
            filter(
                lambda capture: filter_capture(
                    capture,
                    {
                        "min_freq": min_freq,
                        "max_freq": max_freq,
                        "start_time": start_time,
                        "end_time": end_time,
                        "source_filter": source_filter,
                    },
                ),
                combined_capture_list,
            )
        )

    response_data = {
        "captures": combined_capture_list,
    }

    if error_messages:
        response_data["error"] = error_messages

    return Response(response_data)


class CaptureViewSet(viewsets.ModelViewSet):
    queryset = Capture.objects.all()
    serializer_class = CaptureSerializer
    permission_classes = [permissions.IsAuthenticatedOrReadOnly]
    lookup_field = "uuid"
    lookup_url_kwarg = "uuid"

    def get_queryset(self):
        """Get the queryset of captures for the current user.

        Returns:
            QuerySet: Filtered queryset containing only the user's captures.
        """
        return Capture.objects.filter(owner=self.request.user, source="sds")

    def create(self, request, *args, **kwargs):
        """Create a new capture.

        Returns:
            Response: Created capture data with appropriate status code
        """
        return Response(
            {
                "status": "error",
                "message": "SVI-hosted captures are currently not supported",
            },
            status=status.HTTP_400_BAD_REQUEST,
        )
        # serializer = self.get_serializer(data=request.data)
        # serializer.is_valid(raise_exception=True)
        # serializer.save()

        # headers = self.get_success_headers(serializer.data)
        # return Response(
        #     serializer.data, status=status.HTTP_201_CREATED, headers=headers
        # )


class FileViewSet(viewsets.ModelViewSet):
    """ViewSet for managing File objects.

    Provides CRUD operations for File objects with filtering and search capabilities.
    """

    queryset = File.objects.all()
    serializer_class = FileSerializer
    permission_classes = [permissions.IsAuthenticated]
    parser_classes = (MultiPartParser, FormParser)
    filter_backends = [filters.SearchFilter, filters.OrderingFilter]
    search_fields = ["name", "media_type"]
    ordering_fields = ["created_at", "updated_at", "name"]
    ordering = ["-created_at"]
    lookup_field = "uuid"
    lookup_url_kwarg = "uuid"

    def get_queryset(self):
        """Get the queryset of files for the current user.

        Returns:
            QuerySet: Filtered queryset containing only the user's files.
        """
        return File.objects.filter(owner=self.request.user)

    @action(detail=True, methods=["get"])
    def content(self, request, uuid=None):
        """Get the file content.

        Args:
            request: The HTTP request
            uuid: The UUID of the file

        Returns:
            FileResponse: The file content with appropriate content type

        Raises:
            Response: 400 if source is invalid or file not found
        """
        source = request.query_params.get("source", "svi")

        if source == "sds":
            try:
                token = request.user.sds_token
                logging.info(f"Fetching SDS file {uuid}")
                response = requests.get(
                    f"https://{settings.SDS_CLIENT_URL}/api/latest/assets/files/{uuid}/download",
                    headers={"Authorization": f"Api-Key: {token}"},
                    timeout=10,
                )
                logging.info(f"Returning SDS file {uuid}")
                return FileResponse(response)
            except Exception as e:
                return Response(
                    {"error": f"Failed to fetch SDS file: {e}"},
                    status=status.HTTP_400_BAD_REQUEST,
                )
        elif source.startswith("svi"):
            file_obj = self.get_object()
            response = FileResponse(file_obj.file)
            response["Content-Type"] = file_obj.media_type
            response["Content-Disposition"] = f'attachment; filename="{file_obj.name}"'
            return response
        else:
            return Response(
                {"error": "Invalid source parameter. Must be 'svi*' or 'sds'"},
                status=status.HTTP_400_BAD_REQUEST,
            )

    def perform_create(self, serializer: FileSerializer) -> None:
        """Create a new file object.

        Args:
            serializer: The FileSerializer instance with validated data.
        """
        serializer.save(owner=self.request.user)


class VisualizationViewSet(viewsets.ModelViewSet):
    """ViewSet for managing Visualization objects.

    Provides CRUD operations for Visualization objects with filtering and search capabilities.
    Users can only access their own visualizations.
    """

    queryset = Visualization.objects.all()
    permission_classes = [permissions.IsAuthenticated]
    filter_backends = [filters.SearchFilter, filters.OrderingFilter]
    search_fields = ["type", "capture_type", "capture_source"]
    ordering_fields = ["created_at", "updated_at", "type"]
    ordering = ["-created_at"]
    lookup_field = "uuid"
    lookup_url_kwarg = "uuid"

    def get_serializer_class(self):
        """Get the appropriate serializer class based on the action and query parameters.

        Returns:
            Serializer class to use for the current action.
        """
        if (
            self.action == "list"
            and self.request.query_params.get("detailed", "").lower() != "true"
        ):
            return VisualizationListSerializer
        return VisualizationDetailSerializer

    def get_queryset(self):
        """Get the queryset of visualizations for the current user.

        When listing visualizations, only returns saved visualizations.
        When retrieving a single visualization, returns it regardless of saved status.

        Returns:
            QuerySet: Filtered queryset containing only the user's visualizations.
        """
        if self.action == "list":
            # Delete expired unsaved visualizations
            Visualization.objects.filter(
                owner=self.request.user,
                is_saved=False,
                expiration_date__lte=datetime.now(UTC),
            ).delete()

        # SDS captures are our current priority
        queryset = Visualization.objects.filter(
            owner=self.request.user, capture_source="sds"
        )

        # For list action, only return saved visualizations
        if self.action == "list":
            queryset = queryset.filter(is_saved=True)

        return queryset

    def perform_create(self, serializer: VisualizationDetailSerializer) -> None:
        """Create a new visualization object.

        Args:
            serializer: The VisualizationDetailSerializer instance with validated data.
        """
        serializer.save(owner=self.request.user)

    @action(detail=True, methods=["post"])
    def create_spectrogram(self, request: Request, uuid=None) -> Response:
        """Create a spectrogram visualization job.

        Args:
            request: HTTP request containing width, height parameters
            uuid: UUID of the Visualization

        Returns:
            Response with job_id and status if successful

        Raises:
            400: If visualization is not of a supported type or required files are missing
        """
        visualization: Visualization = self.get_object()
        user: User = request.user

        if visualization.type != VisualizationType.Spectrogram:
            return Response(
                {
                    "status": "error",
                    "message": "Spectrogram generation is only supported for spectrogram visualizations",
                },
            )

        if visualization.capture_type == CaptureType.SigMF:
            capture_utility = SigMFUtility
        elif visualization.capture_type == CaptureType.DigitalRF:
            capture_utility = DigitalRFUtility
        else:
            return Response(
                {"status": "error", "message": "Unsupported capture type"},
                status=status.HTTP_400_BAD_REQUEST,
            )

        width = request.data.get("width", 10)
        height = request.data.get("height", 10)
        config = request.data.get("config", {})

        try:
            # Get SDS captures
            sds_client = user.sds_client()
            sds_captures = sds_client.captures.listing(
                capture_type=visualization.capture_type
            )
            capture = next(
                (
                    c
                    for c in sds_captures
                    if str(c.uuid) == visualization.capture_ids[0]
                ),
                None,
            )
            if not capture:
                return Response(
                    {
                        "status": "error",
                        "message": f"Capture ID {visualization.capture_ids[0]} of type {visualization.capture_type} not found in SDS",
                    },
                    status=status.HTTP_400_BAD_REQUEST,
                )
            file_uuids = [file.uuid for file in capture.files]

            # Download to media root
            user_path = Path(
                settings.MEDIA_ROOT,
                "sds",
                str(user.uuid),
            )
            local_path = Path(
                user_path,
                str(datetime.now(UTC).timestamp()),
            )
            file_results = sds_client.download(
                from_sds_path=capture.top_level_dir,
                to_local_path=local_path,
                skip_contents=False,
                overwrite=True,
                verbose=True,
            )
            downloaded_files = [result() for result in file_results if result]
            download_errors = [
                result.error_info for result in file_results if not result
            ]

            if download_errors:
                return Response(
                    {
                        "status": "error",
                        "message": f"Failed to download SDS files: {download_errors}",
                    },
                    status=status.HTTP_500_INTERNAL_SERVER_ERROR,
                )

            matching_files = []
            for f in downloaded_files:
                if f.uuid in file_uuids:
                    matching_files.append(f)
                else:
                    f.local_path.unlink()

            file_paths = [str(f.local_path) for f in matching_files]
            logging.info(
                f"Files matching capture (expected): {len(file_paths)} ({len(file_uuids)})"
            )
            logging.info(
                f"Files removed: {len(downloaded_files) - len(matching_files)}"
            )
            common_path = os.path.commonpath(file_paths)

            # Move commonpath directory to local_path and delete the remaining empty directories
            shutil.move(common_path, local_path)
            sds_root = str(capture.files[0].directory).strip("/").split("/")[0]
            sds_root_path = local_path / sds_root
            shutil.rmtree(sds_root_path)
            new_file_paths = [
                str(path) for path in Path(local_path).glob("**/*") if path.is_file()
            ]

            try:
                # Pass the downloaded file paths to the utility
                job = capture_utility.submit_spectrogram_job(
                    user, new_file_paths, width, height, config
                )
                return Response(
                    {"job_id": job.id, "status": "submitted"},
                    status=status.HTTP_201_CREATED,
                )
            finally:
                # Clean up the temporary files
                shutil.rmtree(user_path)
        except Exception as e:
            return Response(
                {"status": "error", "message": str(e)},
                status=status.HTTP_500_INTERNAL_SERVER_ERROR,
            )

    def _process_sds_file(
        self,
        file: dict,
        capture_id: str,
        token: str,
        seen_filenames: set[str],
        zip_file: zipfile.ZipFile,
    ) -> None:
        """Process a single SDS file and add it to the ZIP archive.

        Args:
            file: Dictionary containing file information from SDS
            capture_id: ID of the capture this file belongs to
            token: SDS API token
            seen_filenames: Set of filenames already processed (to check duplicates)
            zip_file: ZIP archive to add the file to

        Raises:
            ValueError: If duplicate filename is found or file download fails
        """
        file_uuid = file["uuid"]
        logging.info(f"Downloading file with ID {file_uuid}")

        response = requests.get(
            f"https://{settings.SDS_CLIENT_URL}/api/latest/assets/files/{file_uuid}/download",
            headers={"Authorization": f"Api-Key: {token}"},
            timeout=10,
            stream=True,
        )
        response.raise_for_status()
        logging.info(f"File with ID {file_uuid} downloaded")

        # Get filename from Content-Disposition header or use file ID
        content_disposition = response.headers.get("Content-Disposition", "")
        filename = next(
            (
                part.split("=")[1].strip('"')
                for part in content_disposition.split(";")
                if part.strip().startswith("filename=")
            ),
            file["name"],
        )

        # Check for duplicate filename
        if filename in seen_filenames:
            raise ValueError(
                f"Duplicate filename found for capture with ID {capture_id}. "
                f"File name: {filename}"
            )
        seen_filenames.add(filename)

        # Add file content directly to ZIP in capture-specific directory
        zip_path = f"{capture_id}/{filename}"
        zip_file.writestr(zip_path, response.content)

    def _handle_sds_captures(
        self,
        visualization: Visualization,
        request: Request,
        zip_file: zipfile.ZipFile,
    ) -> None:
        """Handle downloading and processing of all SDS captures.

        Args:
            visualization: Visualization model instance
            request: HTTP request object
            zip_file: ZIP archive to add files to

        Raises:
            ValueError: If any capture processing fails
        """
        logging.info("Getting SDS captures")
<<<<<<< HEAD
        sds_captures = get_sds_captures(request)
        logging.info(f"Found {len(sds_captures)} SDS captures")
=======
        sds_captures, sds_errors = get_sds_captures(request)
        if sds_errors:
            raise ValueError(f"Error getting SDS captures: {sds_errors}")
        logging.info(f"Got {len(sds_captures)} SDS captures")
>>>>>>> d2378a9b
        token = request.user.sds_token

        for capture_id in visualization.capture_ids:
            capture = next(
                (c for c in sds_captures if str(c["uuid"]) == str(capture_id)), None
            )

            if capture is None:
                raise ValueError(f"Capture ID {capture_id} not found in SDS")

            files = capture.get("files", [])
            if not files:
                raise ValueError(f"No files found for capture ID {capture_id}")

            seen_filenames: set[str] = set()

            for i, file in enumerate(files):
                logging.info(f"Downloading file {i + 1} of {len(files)}")
                try:
                    self._process_sds_file(
                        file, capture_id, token, seen_filenames, zip_file
                    )
                except requests.RequestException as e:
                    raise ValueError(
                        f"Failed to download file ID {file['uuid']} from capture ID {capture_id}: {e}"
                    )

    def _handle_local_captures(
        self,
        visualization: Visualization,
        request: Request,
        zip_file: zipfile.ZipFile,
    ) -> None:
        """Handle processing of all local captures.

        Args:
            visualization: Visualization model instance
            request: HTTP request object
            zip_file: ZIP archive to add files to

        Raises:
            ValueError: If any capture processing fails
        """
        for capture_id in visualization.capture_ids:
            try:
                # If capture_id can be parsed as an int, we need to get the capture by ID
                # because the viz capture_ids haven't been replaced with UUIDs yet
                try:
                    parsed_capture_id = int(capture_id)
                    capture = Capture.objects.get(
                        id=parsed_capture_id, owner=request.user
                    )
                except ValueError:
                    capture = Capture.objects.get(uuid=capture_id, owner=request.user)
                seen_filenames: set[str] = set()

                for file_obj in capture.files.all():
                    if file_obj.name in seen_filenames:
                        raise ValueError(
                            f"Duplicate filename found for capture ID {capture_id}. "
                            f"File name: {file_obj.name}"
                        )
                    seen_filenames.add(file_obj.name)

                    # Read file content and add to ZIP in capture-specific directory
                    zip_path = f"{capture_id}/{file_obj.name}"
                    with file_obj.file.open("rb") as f:
                        zip_file.writestr(zip_path, f.read())
            except Capture.DoesNotExist:
                error_message = f"Capture ID {capture_id} not found"
                logging.exception(error_message)
                raise ValueError(error_message)

    @action(detail=True, methods=["get"])
    def download_files(self, request: Request, uuid=None) -> Response:
        """Download all files associated with the visualization as a ZIP file.

        This endpoint retrieves all files from both local and SDS sources associated
        with the visualization's captures and packages them into a ZIP file.

        Files are organized in the ZIP by capture ID, with each capture's files
        in its own directory.

        Args:
            request: The HTTP request
            uuid: The UUID of the visualization

        Returns:
            FileResponse: A ZIP file containing all associated files

        Raises:
            Response: 400 if there's an error fetching files
        """
        visualization: Visualization = self.get_object()
        timestamp = datetime.now(UTC).strftime("%Y%m%d_%H%M%S")
        zip_filename = f"vis_{visualization.uuid}_{timestamp}.zip"

        # Create a BytesIO object to store the ZIP file
        zip_buffer = io.BytesIO()

        try:
            with zipfile.ZipFile(zip_buffer, "w", zipfile.ZIP_DEFLATED) as zip_file:
                if visualization.capture_source == "sds":
                    self._handle_sds_captures(visualization, request, zip_file)
                else:
                    self._handle_local_captures(visualization, request, zip_file)

                logging.info("All files added to ZIP")

            # Reset buffer position to start
            zip_buffer.seek(0)

            # Return the ZIP file
            response = FileResponse(zip_buffer, content_type="application/zip")
            response["Content-Disposition"] = f'attachment; filename="{zip_filename}"'
            return response

        except Exception as e:
            logging.exception("Error downloading files")
            return Response(
                {"error": f"Failed to download files: {e}"},
                status=status.HTTP_400_BAD_REQUEST,
            )

    @action(detail=True, methods=["post"])
    def save(self, request: Request, uuid=None) -> Response:
        """Save an existing unsaved visualization.

        Args:
            request: The HTTP request
            uuid: The UUID of the visualization

        Returns:
            Response: The saved visualization
        """
        visualization: Visualization = self.get_object()
        visualization.is_saved = True
        visualization.expiration_date = None
        visualization.save()
        serializer = self.get_serializer(visualization)

        return Response(serializer.data)

    @action(detail=True, methods=["get"])
    def get_waterfall_data(self, request: Request, uuid=None) -> Response:
        """Get waterfall data for a visualization.

        This endpoint retrieves files from the visualization's SDS captures and converts them
        to the WaterfallFile format expected by the frontend. Currently supports RadioHound
        captures from SDS sources.

        Args:
            request: The HTTP request
            uuid: The UUID of the visualization

        Returns:
            Response: A list of WaterfallFile objects

        Raises:
            Response: 400 if the visualization type is not supported
            Response: 400 if there's an error processing the files
        """
        visualization: Visualization = self.get_object()

        # Currently only support RadioHound captures
        if visualization.capture_type != CaptureType.RadioHound:
            return Response(
                {
                    "status": "error",
                    "message": "Only RadioHound captures are currently supported for waterfall visualization",
                },
                status=status.HTTP_400_BAD_REQUEST,
            )

        # Only support SDS captures
        if visualization.capture_source != "sds":
            return Response(
                {
                    "status": "error",
                    "message": "Only SDS captures are currently supported",
                },
                status=status.HTTP_400_BAD_REQUEST,
            )

        try:
            waterfall_files = []

            # Create a BytesIO object to store the ZIP file
            zip_buffer = io.BytesIO()

            with zipfile.ZipFile(zip_buffer, "w", zipfile.ZIP_DEFLATED) as zip_file:
                self._handle_sds_captures(visualization, request, zip_file)

            # Reset buffer position to start
            zip_buffer.seek(0)

            # Process the ZIP file
            with zipfile.ZipFile(zip_buffer, "r") as zip_file:
                for capture_id in visualization.capture_ids:
                    capture_dir = f"{capture_id}/"
                    for file_info in zip_file.infolist():
                        if file_info.filename.startswith(
                            capture_dir
                        ) and file_info.filename.endswith(".json"):
                            with zip_file.open(file_info) as f:
                                try:
                                    rh_data = json.load(f)
                                    waterfall_file = (
                                        RadioHoundUtility.to_waterfall_file(rh_data)
                                    )
                                    waterfall_files.append(waterfall_file)
                                except json.JSONDecodeError as e:
                                    logging.error(
                                        f"Failed to parse JSON from file {file_info.filename}: {e}"
                                    )
                                    continue
                                except ValueError as e:
                                    logging.error(
                                        f"Failed to convert file {file_info.filename} to waterfall format: {e}"
                                    )
                                    continue

            return Response(waterfall_files)

        except Exception as e:
            logging.exception("Error processing waterfall data")
            return Response(
                {"error": f"Failed to process waterfall data: {e}"},
                status=status.HTTP_400_BAD_REQUEST,
            )<|MERGE_RESOLUTION|>--- conflicted
+++ resolved
@@ -499,15 +499,10 @@
             ValueError: If any capture processing fails
         """
         logging.info("Getting SDS captures")
-<<<<<<< HEAD
-        sds_captures = get_sds_captures(request)
-        logging.info(f"Found {len(sds_captures)} SDS captures")
-=======
         sds_captures, sds_errors = get_sds_captures(request)
         if sds_errors:
             raise ValueError(f"Error getting SDS captures: {sds_errors}")
-        logging.info(f"Got {len(sds_captures)} SDS captures")
->>>>>>> d2378a9b
+        logging.info(f"Found {len(sds_captures)} SDS captures")
         token = request.user.sds_token
 
         for capture_id in visualization.capture_ids:
