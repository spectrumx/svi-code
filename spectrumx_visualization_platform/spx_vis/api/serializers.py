from django.urls import reverse
from rest_framework import serializers

from spectrumx_visualization_platform.spx_vis.models import File
from spectrumx_visualization_platform.spx_vis.models import SigMFFilePair
from spectrumx_visualization_platform.spx_vis.models import Capture
from spectrumx_visualization_platform.spx_vis.models import CaptureDatasetIntegrated

<<<<<<< HEAD
=======
# class UserSerializer(serializers.ModelSerializer[User]):
#     class Meta:
#         model = User
#         fields = ["username", "name", "url"]

#         extra_kwargs = {
#             "url": {"view_name": "api:user-detail", "lookup_field": "username"},
#         }

# serializer class for Capture
class CaptureSerializer(serializers.ModelSerializer[Capture]):
    class Meta:
        model = Capture
        fields = ["capturename", "timestamp", "frequency", "location", "file_path"]

# serializer added for the integrated view set
class IntegratedViewSerializer(serializers.ModelSerializer[CaptureDatasetIntegrated]):
>>>>>>> 12bbbf06

    class Meta:
        model = CaptureDatasetIntegrated
        fields = ["id","file_name","timestamp", "frequency", "location", "source", "captureformat"]
     
class SigMFFilePairSerializer(serializers.ModelSerializer[SigMFFilePair]):
    data_file = serializers.FileField(write_only=True)
    meta_file = serializers.FileField(write_only=True)
    data_file_name = serializers.CharField(source="data_file.name", read_only=True)
    meta_file_name = serializers.CharField(source="meta_file.name", read_only=True)

    class Meta:
        model = SigMFFilePair
        fields = ["id", "data_file", "meta_file", "data_file_name", "meta_file_name"]

    def create(self, validated_data: dict) -> SigMFFilePair:
        # Create the two underlying file objects.
        data_file = File.objects.create(
            owner=self.context["request"].user,
            file=validated_data["data_file"],
            media_type="application/octet-stream",
            name=validated_data["data_file"].name,
        )
        meta_file = File.objects.create(
            owner=self.context["request"].user,
            file=validated_data["meta_file"],
            media_type="application/json",
            name=validated_data["meta_file"].name,
        )

        return SigMFFilePair.objects.create(data_file=data_file, meta_file=meta_file)


class FileSerializer(serializers.ModelSerializer[File]):
    """Serializer for File model metadata.

    Provides serialization of File objects with owner information and file handling.
    """

    owner = serializers.ReadOnlyField(source="owner.username")
    file = serializers.FileField(write_only=True)
    content_url = serializers.SerializerMethodField()

    class Meta:
        model = File
        fields = [
            "id",
            "owner",
            "file",
            "content_url",
            "created_at",
            "expiration_date",
            "media_type",
            "name",
            "updated_at",
        ]
        read_only_fields = ["created_at", "updated_at", "local_path"]

    def get_content_url(self, obj: File) -> str:
        """Get the URL for downloading the file content.

        Args:
            obj: The File instance being serialized.

        Returns:
            str: The URL to download the file content.
        """
        request = self.context.get("request")
        if request is None:
            return ""
        return request.build_absolute_uri(
            reverse("api:file-content", kwargs={"pk": obj.pk}),
        )

    def create(self, validated_data: dict) -> File:
        """Create a new File instance.

        Args:
            validated_data: The validated data for creating the file.

        Returns:
            File: The created File instance.
        """
        # Set name from uploaded file if not provided
        if "name" not in validated_data:
            validated_data["name"] = validated_data["file"].name

        validated_data["owner"] = self.context["request"].user
        return super().create(validated_data)<|MERGE_RESOLUTION|>--- conflicted
+++ resolved
@@ -1,21 +1,11 @@
 from django.urls import reverse
 from rest_framework import serializers
 
+from spectrumx_visualization_platform.spx_vis.models import Capture
+from spectrumx_visualization_platform.spx_vis.models import CaptureDatasetIntegrated
 from spectrumx_visualization_platform.spx_vis.models import File
 from spectrumx_visualization_platform.spx_vis.models import SigMFFilePair
-from spectrumx_visualization_platform.spx_vis.models import Capture
-from spectrumx_visualization_platform.spx_vis.models import CaptureDatasetIntegrated
 
-<<<<<<< HEAD
-=======
-# class UserSerializer(serializers.ModelSerializer[User]):
-#     class Meta:
-#         model = User
-#         fields = ["username", "name", "url"]
-
-#         extra_kwargs = {
-#             "url": {"view_name": "api:user-detail", "lookup_field": "username"},
-#         }
 
 # serializer class for Capture
 class CaptureSerializer(serializers.ModelSerializer[Capture]):
@@ -23,14 +13,22 @@
         model = Capture
         fields = ["capturename", "timestamp", "frequency", "location", "file_path"]
 
+
 # serializer added for the integrated view set
 class IntegratedViewSerializer(serializers.ModelSerializer[CaptureDatasetIntegrated]):
->>>>>>> 12bbbf06
-
     class Meta:
         model = CaptureDatasetIntegrated
-        fields = ["id","file_name","timestamp", "frequency", "location", "source", "captureformat"]
-     
+        fields = [
+            "id",
+            "file_name",
+            "timestamp",
+            "frequency",
+            "location",
+            "source",
+            "captureformat",
+        ]
+
+
 class SigMFFilePairSerializer(serializers.ModelSerializer[SigMFFilePair]):
     data_file = serializers.FileField(write_only=True)
     meta_file = serializers.FileField(write_only=True)
